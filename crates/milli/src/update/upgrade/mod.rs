--- conflicted
+++ resolved
@@ -37,6 +37,7 @@
     &Latest_V1_15_To_V1_16_0 {},
     &ToTargetNoOp { target: (1, 18, 0) },
     &ToTargetNoOp { target: (1, 19, 0) },
+    &ToTargetNoOp { target: (1, 20, 0) },
     // This is the last upgrade function, it will be called when the index is up to date.
     // any other upgrade function should be added before this one.
     &ToCurrentNoOp {},
@@ -64,17 +65,10 @@
         (1, 14, _) => function_index!(5),
         // We must handle the current version in the match because in case of a failure some index may have been upgraded but not other.
         (1, 15, _) => function_index!(6),
-<<<<<<< HEAD
         (1, 16, _) | (1, 17, _) => function_index!(7),
         (1, 18, _) => function_index!(8),
         (1, 19, _) => function_index!(9),
-=======
-        (1, 16, _) => function_index!(7),
-        (1, 17, _) => function_index!(7),
-        (1, 18, _) => function_index!(7),
-        (1, 19, _) => function_index!(7),
-        (1, 20, _) => function_index!(7),
->>>>>>> 0fccd0ca
+        (1, 20, _) => function_index!(10),
         // We deliberately don't add a placeholder with (VERSION_MAJOR, VERSION_MINOR, VERSION_PATCH) here to force manually
         // considering dumpless upgrade.
         (_major, _minor, _patch) => return None,
