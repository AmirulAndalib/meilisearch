--- conflicted
+++ resolved
@@ -1922,125 +1922,5 @@
         }
     }
 
-<<<<<<< HEAD
-    Ok(Filter::from_array(ands)?)
-=======
     Filter::from_array(ands).map_err(|e| MeilisearchHttpError::from_milli(e, None))
-}
-
-#[cfg(test)]
-mod test {
-    use super::*;
-
-    #[test]
-    fn test_insert_geo_distance() {
-        let value: Document = serde_json::from_str(
-            r#"{
-              "_geo": {
-                "lat": 50.629973371633746,
-                "lng": 3.0569447399419567
-              },
-              "city": "Lille",
-              "id": "1"
-            }"#,
-        )
-        .unwrap();
-
-        let sorters = &["_geoPoint(50.629973371633746,3.0569447399419567):desc".to_string()];
-        let mut document = value.clone();
-        insert_geo_distance(sorters, &mut document);
-        assert_eq!(document.get("_geoDistance"), Some(&json!(0)));
-
-        let sorters = &["_geoPoint(50.629973371633746, 3.0569447399419567):asc".to_string()];
-        let mut document = value.clone();
-        insert_geo_distance(sorters, &mut document);
-        assert_eq!(document.get("_geoDistance"), Some(&json!(0)));
-
-        let sorters =
-            &["_geoPoint(   50.629973371633746   ,  3.0569447399419567   ):desc".to_string()];
-        let mut document = value.clone();
-        insert_geo_distance(sorters, &mut document);
-        assert_eq!(document.get("_geoDistance"), Some(&json!(0)));
-
-        let sorters = &[
-            "prix:asc",
-            "villeneuve:desc",
-            "_geoPoint(50.629973371633746, 3.0569447399419567):asc",
-            "ubu:asc",
-        ]
-        .map(|s| s.to_string());
-        let mut document = value.clone();
-        insert_geo_distance(sorters, &mut document);
-        assert_eq!(document.get("_geoDistance"), Some(&json!(0)));
-
-        // only the first geoPoint is used to compute the distance
-        let sorters = &[
-            "chien:desc",
-            "_geoPoint(50.629973371633746, 3.0569447399419567):asc",
-            "pangolin:desc",
-            "_geoPoint(100.0, -80.0):asc",
-            "chat:asc",
-        ]
-        .map(|s| s.to_string());
-        let mut document = value.clone();
-        insert_geo_distance(sorters, &mut document);
-        assert_eq!(document.get("_geoDistance"), Some(&json!(0)));
-
-        // there was no _geoPoint so nothing is inserted in the document
-        let sorters = &["chien:asc".to_string()];
-        let mut document = value;
-        insert_geo_distance(sorters, &mut document);
-        assert_eq!(document.get("_geoDistance"), None);
-    }
-
-    #[test]
-    fn test_insert_geo_distance_with_coords_as_string() {
-        let value: Document = serde_json::from_str(
-            r#"{
-              "_geo": {
-                "lat": "50",
-                "lng": 3
-              }
-            }"#,
-        )
-        .unwrap();
-
-        let sorters = &["_geoPoint(50,3):desc".to_string()];
-        let mut document = value.clone();
-        insert_geo_distance(sorters, &mut document);
-        assert_eq!(document.get("_geoDistance"), Some(&json!(0)));
-
-        let value: Document = serde_json::from_str(
-            r#"{
-              "_geo": {
-                "lat": "50",
-                "lng": "3"
-              },
-              "id": "1"
-            }"#,
-        )
-        .unwrap();
-
-        let sorters = &["_geoPoint(50,3):desc".to_string()];
-        let mut document = value.clone();
-        insert_geo_distance(sorters, &mut document);
-        assert_eq!(document.get("_geoDistance"), Some(&json!(0)));
-
-        let value: Document = serde_json::from_str(
-            r#"{
-              "_geo": {
-                "lat": 50,
-                "lng": "3"
-              },
-              "id": "1"
-            }"#,
-        )
-        .unwrap();
-
-        let sorters = &["_geoPoint(50,3):desc".to_string()];
-        let mut document = value.clone();
-        insert_geo_distance(sorters, &mut document);
-        assert_eq!(document.get("_geoDistance"), Some(&json!(0)));
-    }
->>>>>>> ba11121c
 }